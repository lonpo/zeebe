/*
 * Zeebe Broker Core
 * Copyright © 2017 camunda services GmbH (info@camunda.com)
 *
 * This program is free software: you can redistribute it and/or modify
 * it under the terms of the GNU Affero General Public License as published by
 * the Free Software Foundation, either version 3 of the License, or
 * (at your option) any later version.
 *
 * This program is distributed in the hope that it will be useful,
 * but WITHOUT ANY WARRANTY; without even the implied warranty of
 * MERCHANTABILITY or FITNESS FOR A PARTICULAR PURPOSE.  See the
 * GNU Affero General Public License for more details.
 *
 * You should have received a copy of the GNU Affero General Public License
 * along with this program.  If not, see <http://www.gnu.org/licenses/>.
 */
package io.zeebe.broker.workflow.variables;

import static io.zeebe.broker.workflow.gateway.ParallelGatewayStreamProcessorTest.PROCESS_ID;

import io.zeebe.broker.test.EmbeddedBrokerRule;
import io.zeebe.exporter.api.record.Assertions;
import io.zeebe.exporter.api.record.Record;
import io.zeebe.exporter.api.record.value.VariableRecordValue;
import io.zeebe.model.bpmn.Bpmn;
import io.zeebe.model.bpmn.BpmnModelInstance;
import io.zeebe.protocol.intent.VariableIntent;
import io.zeebe.test.broker.protocol.clientapi.ClientApiRule;
import io.zeebe.test.util.MsgPackUtil;
import io.zeebe.test.util.record.RecordingExporter;
import io.zeebe.test.util.record.RecordingExporterTestWatcher;
import org.agrona.DirectBuffer;
import org.junit.BeforeClass;
import org.junit.ClassRule;
import org.junit.Rule;
import org.junit.Test;
import org.junit.rules.RuleChain;
import org.junit.runner.RunWith;
import org.junit.runners.Parameterized;
import org.junit.runners.Parameterized.Parameter;
import org.junit.runners.Parameterized.Parameters;

@RunWith(Parameterized.class)
public class WorkflowInstanceVariableTypeTest {

  private static final BpmnModelInstance WORKFLOW =
      Bpmn.createExecutableProcess(PROCESS_ID).startEvent().endEvent().done();

<<<<<<< HEAD
  public static EmbeddedBrokerRule brokerRule = new EmbeddedBrokerRule();
  public static ClientApiRule apiRule = new ClientApiRule(brokerRule::getClientAddress);
=======
  public EmbeddedBrokerRule brokerRule = new EmbeddedBrokerRule();
  public ClientApiRule apiRule = new ClientApiRule(brokerRule::getAtomix);
>>>>>>> cb9ea88a

  @ClassRule public static RuleChain ruleChain = RuleChain.outerRule(brokerRule).around(apiRule);

  @Rule
  public RecordingExporterTestWatcher recordingExporterTestWatcher =
      new RecordingExporterTestWatcher();

  @Parameter(0)
  public String variables;

  @Parameter(1)
  public String expectedValue;

  @Parameters(name = "with variables: {0}")
  public static Object[][] parameters() {
    return new Object[][] {
      {"{'x':'foo'}", "\"foo\""},
      {"{'x':123}", "123"},
      {"{'x':true}", "true"},
      {"{'x':false}", "false"},
      {"{'x':null}", "null"},
      {"{'x':[1,2,3]}", "[1,2,3]"},
      {"{'x':{'y':123}}", "{\"y\":123}"},
    };
  }

  @BeforeClass
  public static void deployWorkflow() {
    apiRule.deployWorkflow(WORKFLOW).getValue().getDeployedWorkflows().get(0).getWorkflowKey();
  }

  @Test
  public void shouldWriteVariableCreatedEvent() {
    // when
    final DirectBuffer variables = MsgPackUtil.asMsgPack(this.variables);
    final long workflowInstanceKey =
        apiRule
            .partitionClient()
            .createWorkflowInstance(r -> r.setBpmnProcessId(PROCESS_ID).setVariables(variables))
            .getInstanceKey();

    // then
    final Record<VariableRecordValue> variableRecord =
        RecordingExporter.variableRecords(VariableIntent.CREATED)
            .withWorkflowInstanceKey(workflowInstanceKey)
            .getFirst();

    Assertions.assertThat(variableRecord.getValue())
        .hasScopeKey(workflowInstanceKey)
        .hasName("x")
        .hasValue(expectedValue);
  }
}<|MERGE_RESOLUTION|>--- conflicted
+++ resolved
@@ -47,13 +47,8 @@
   private static final BpmnModelInstance WORKFLOW =
       Bpmn.createExecutableProcess(PROCESS_ID).startEvent().endEvent().done();
 
-<<<<<<< HEAD
   public static EmbeddedBrokerRule brokerRule = new EmbeddedBrokerRule();
-  public static ClientApiRule apiRule = new ClientApiRule(brokerRule::getClientAddress);
-=======
-  public EmbeddedBrokerRule brokerRule = new EmbeddedBrokerRule();
-  public ClientApiRule apiRule = new ClientApiRule(brokerRule::getAtomix);
->>>>>>> cb9ea88a
+  public static ClientApiRule apiRule = new ClientApiRule(brokerRule::getAtomix);
 
   @ClassRule public static RuleChain ruleChain = RuleChain.outerRule(brokerRule).around(apiRule);
 
